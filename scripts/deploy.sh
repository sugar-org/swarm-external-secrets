--- conflicted
+++ resolved
@@ -62,16 +62,6 @@
 #     OPENBAO_MOUNT_PATH="secret" \
 #     VAULT_ENABLE_ROTATION="true"
 
-<<<<<<< HEAD
-export GOOGLE_CREDENTIALS=$(jq -c . /media/sanjay7178/3c23be67-cbc5-4076-b52e-66ce0b263631/home/sanjay7178/vault-swarm-plugin/graphic-transit-458312-f7-44c20b0e486c.json)
-docker plugin set vault-secrets-plugin:latest \
-    SECRETS_PROVIDER="gcp" \
-    GCP_PROJECT_ID="graphic-transit-458312-f7" \
-    GOOGLE_APPLICATION_CREDENTIALS="$GOOGLE_CREDENTIALS"
-
-
-=======
->>>>>>> 0893fcda
 echo -e ${DEF}Enable the plugin
 docker plugin enable vault-secrets-plugin:latest
 
